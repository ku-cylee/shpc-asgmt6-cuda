#include "matmul.h"
#include "util.h"

#include <cuda_runtime.h>
#include <mpi.h>

#define CHECK_CUDA(call)                                              \
  do {                                                                \
    cudaError_t status_ = call;                                       \
    if (status_ != cudaSuccess) {                                     \
      fprintf(stderr, "CUDA error (%s:%d): %s\n", __FILE__, __LINE__, \
              cudaGetErrorString(status_));                           \
      exit(EXIT_FAILURE);                                             \
    }                                                                 \
  } while (0)

#define GPU_THREADS   32
#define NUM_CYCLES    16

static int mpi_rank, mpi_world_size;

static __global__ void matmul_kernel(float *A, float *B, float *C, int M, int N,
                                     int K) {
  int local_row = threadIdx.y;
  int local_col = threadIdx.x;

  int global_row = GPU_THREADS * blockIdx.y + local_row;
  int global_col = GPU_THREADS * blockIdx.x + local_col;

  __shared__ float A_tile[GPU_THREADS][GPU_THREADS];
  __shared__ float B_tile[GPU_THREADS][GPU_THREADS];

  float sum = 0.0f;
  for (int k = 0; k < K; k += GPU_THREADS) {
    A_tile[local_row][local_col] = A[global_row * K + local_col + k];
    B_tile[local_row][local_col] = B[(local_row + k) * N + global_col];

    __syncthreads();

    for (int t = 0; t < GPU_THREADS; t++) {
      sum += A_tile[local_row][t] * B_tile[t][local_col];
    }

    __syncthreads();
  }

  C[global_row * N + global_col] = sum;
}

#define NGPU 4

<<<<<<< HEAD
static int Mbegin[NUM_CYCLES][NGPU], Mend[NUM_CYCLES][NGPU];
=======
static int Mbegin, Mend;
>>>>>>> 06c5184f
static int ngpu;
static cudaStream_t stream;
static float *A_gpu, *B_gpu, *C_gpu;

void matmul(float *A, float *B, float *C, int M, int N, int K) {

  int M_per_cycle = M / NUM_CYCLES;
  int M_per_cycle_node = M_per_cycle / mpi_world_size;

  MPI_Request scatter_req, gather_req;
  
  MPI_Bcast(B, K * N, MPI_FLOAT, 0, MPI_COMM_WORLD);
<<<<<<< HEAD
  for (int i = 0; i < ngpu; i++) {
    CHECK_CUDA(cudaSetDevice(i));
    CHECK_CUDA(cudaMemcpyAsync(B_gpu[i], B, K * N * sizeof(float),
                              cudaMemcpyHostToDevice, streams[i]));
  }

  MPI_Iscatter(
    A, M_per_cycle_node * K, MPI_FLOAT,
    A, M_per_cycle_node * K, MPI_FLOAT,
    0, MPI_COMM_WORLD, &scatter_req);

  for (int cycle = 0; cycle < NUM_CYCLES; cycle++) {
    MPI_Wait(&scatter_req, MPI_STATUS_IGNORE);

    // Async memcpy H->D on each GPU
    for (int i = 0; i < ngpu; i++) {
      CHECK_CUDA(cudaSetDevice(i));
      CHECK_CUDA(cudaMemcpyAsync(A_gpu[i], &A[Mbegin[cycle][i] * K],
                                (Mend[cycle][i] - Mbegin[cycle][i]) * K * sizeof(float),
                                cudaMemcpyHostToDevice, streams[i]));
    }

    if (cycle + 1 != NUM_CYCLES) {
      MPI_Iscatter(
        A + (cycle + 1) * M_per_cycle * K, M_per_cycle_node * K, MPI_FLOAT,
        A + (cycle + 1) * M_per_cycle * K, M_per_cycle_node * K, MPI_FLOAT,
        0, MPI_COMM_WORLD, &scatter_req);
    }

    // Run kernels asynchronously on each GPU
    for (int i = 0; i < ngpu; i++) {
      CHECK_CUDA(cudaSetDevice(i));
      dim3 blockDim(GPU_THREADS, GPU_THREADS);
      dim3 gridDim((N + GPU_THREADS - 1) / GPU_THREADS, (Mend[cycle][i] - Mbegin[cycle][i] + GPU_THREADS - 1) / GPU_THREADS);
      matmul_kernel<<<gridDim, blockDim, 0, streams[i]>>>(
          A_gpu[i], B_gpu[i], C_gpu[i], Mend[cycle][i] - Mbegin[cycle][i], N, K);
      CHECK_CUDA(cudaGetLastError());
    }

    if (cycle != 0) {
      MPI_Wait(&gather_req, MPI_STATUS_IGNORE);
    }

    // Async memcpy D->H on each GPU
    for (int i = 0; i < ngpu; i++) {
      CHECK_CUDA(cudaSetDevice(i));
      CHECK_CUDA(cudaMemcpyAsync(&C[Mbegin[cycle][i] * N], C_gpu[i],
                                (Mend[cycle][i] - Mbegin[cycle][i]) * N * sizeof(float),
                                cudaMemcpyDeviceToHost, streams[i]));
    }

    // Wait for all async jobs to finish
    for (int i = 0; i < ngpu; i++) {
      cudaSetDevice(i);
      cudaStreamSynchronize(streams[i]);
    }

    MPI_Igather(
      C + cycle * M_per_cycle * N, M_per_cycle_node * N, MPI_FLOAT,
      C + cycle * M_per_cycle * N, M_per_cycle_node * N, MPI_FLOAT,
      0, MPI_COMM_WORLD, &gather_req);
  }
=======

  CHECK_CUDA(cudaMemcpyAsync(A_gpu, &A[Mbegin * K],
                              (Mend - Mbegin) * K * sizeof(float),
                              cudaMemcpyHostToDevice, stream));
  CHECK_CUDA(cudaMemcpyAsync(B_gpu, B, K * N * sizeof(float),
                              cudaMemcpyHostToDevice, stream));

  dim3 blockDim(TILE_SIZE, TILE_SIZE);
  dim3 gridDim((N + TILE_SIZE - 1) / TILE_SIZE, (Mend - Mbegin + TILE_SIZE - 1) / TILE_SIZE);
  matmul_kernel<<<gridDim, blockDim, 0, stream>>>(
      A_gpu, B_gpu, C_gpu, Mend - Mbegin, N, K);
  CHECK_CUDA(cudaGetLastError());

  CHECK_CUDA(cudaMemcpyAsync(&C[Mbegin * N], C_gpu,
                              (Mend - Mbegin) * N * sizeof(float),
                              cudaMemcpyDeviceToHost, stream));

  cudaStreamSynchronize(stream);
>>>>>>> 06c5184f

  MPI_Wait(&gather_req, MPI_STATUS_IGNORE);
  // MPI_Request_free(&scatter_req);
  // MPI_Request_free(&gather_req);
}


void matmul_initialize(int M, int N, int K) {
  MPI_Comm_rank(MPI_COMM_WORLD, &mpi_rank);
  MPI_Comm_size(MPI_COMM_WORLD, &mpi_world_size);

  CHECK_CUDA(cudaGetDeviceCount(&ngpu));

  int gpu_id = mpi_rank % ngpu;
  printf("[rank %d] Number of devices: %d\n", mpi_rank, ngpu);
  cudaDeviceProp prop;
  CHECK_CUDA(cudaGetDeviceProperties(&prop, gpu_id));
  printf("[rank %d] device %d: %s\n", mpi_rank, gpu_id, prop.name);

<<<<<<< HEAD
  int M_per_cycle = M / NUM_CYCLES;
  int M_per_node = M_per_cycle / mpi_world_size;
  int M_per_gpu = M_per_node / ngpu;

  for (int cycle = 0; cycle < NUM_CYCLES; cycle++) {
    for (int i = 0; i < ngpu; i++) {
      Mbegin[cycle][i] = cycle * M_per_cycle + M_per_gpu * i;
      Mend[cycle][i] = Mbegin[cycle][i] + M_per_gpu;
      // if (i == ngpu - 1) Mend[cycle][i] = M_per_node;
    }
  }
=======
  int M_per_node = M / mpi_world_size;

  Mbegin = 0;
  Mend = M_per_node;
>>>>>>> 06c5184f

  CHECK_CUDA(cudaSetDevice(gpu_id));
  CHECK_CUDA(cudaStreamCreate(&stream));

<<<<<<< HEAD
  for (int i = 0; i < ngpu; i++) {
    CHECK_CUDA(cudaSetDevice(i));
    CHECK_CUDA(
        cudaMalloc(&A_gpu[i], M_per_gpu * K * sizeof(float)));
    CHECK_CUDA(cudaMalloc(&B_gpu[i], K * N * sizeof(float)));
    CHECK_CUDA(
        cudaMalloc(&C_gpu[i], M_per_gpu * N * sizeof(float)));
  }
=======
  CHECK_CUDA(
      cudaMalloc(&A_gpu, (Mend - Mbegin) * K * sizeof(float)));
  CHECK_CUDA(cudaMalloc(&B_gpu, K * N * sizeof(float)));
  CHECK_CUDA(
      cudaMalloc(&C_gpu, (Mend - Mbegin) * N * sizeof(float)));
>>>>>>> 06c5184f
}


void matmul_finalize() {
  CHECK_CUDA(cudaFree(A_gpu));
  CHECK_CUDA(cudaFree(B_gpu));
  CHECK_CUDA(cudaFree(C_gpu));
  CHECK_CUDA(cudaStreamDestroy(stream));
}<|MERGE_RESOLUTION|>--- conflicted
+++ resolved
@@ -49,12 +49,7 @@
 
 #define NGPU 4
 
-<<<<<<< HEAD
 static int Mbegin[NUM_CYCLES][NGPU], Mend[NUM_CYCLES][NGPU];
-=======
-static int Mbegin, Mend;
->>>>>>> 06c5184f
-static int ngpu;
 static cudaStream_t stream;
 static float *A_gpu, *B_gpu, *C_gpu;
 
@@ -66,7 +61,6 @@
   MPI_Request scatter_req, gather_req;
   
   MPI_Bcast(B, K * N, MPI_FLOAT, 0, MPI_COMM_WORLD);
-<<<<<<< HEAD
   for (int i = 0; i < ngpu; i++) {
     CHECK_CUDA(cudaSetDevice(i));
     CHECK_CUDA(cudaMemcpyAsync(B_gpu[i], B, K * N * sizeof(float),
@@ -129,26 +123,6 @@
       C + cycle * M_per_cycle * N, M_per_cycle_node * N, MPI_FLOAT,
       0, MPI_COMM_WORLD, &gather_req);
   }
-=======
-
-  CHECK_CUDA(cudaMemcpyAsync(A_gpu, &A[Mbegin * K],
-                              (Mend - Mbegin) * K * sizeof(float),
-                              cudaMemcpyHostToDevice, stream));
-  CHECK_CUDA(cudaMemcpyAsync(B_gpu, B, K * N * sizeof(float),
-                              cudaMemcpyHostToDevice, stream));
-
-  dim3 blockDim(TILE_SIZE, TILE_SIZE);
-  dim3 gridDim((N + TILE_SIZE - 1) / TILE_SIZE, (Mend - Mbegin + TILE_SIZE - 1) / TILE_SIZE);
-  matmul_kernel<<<gridDim, blockDim, 0, stream>>>(
-      A_gpu, B_gpu, C_gpu, Mend - Mbegin, N, K);
-  CHECK_CUDA(cudaGetLastError());
-
-  CHECK_CUDA(cudaMemcpyAsync(&C[Mbegin * N], C_gpu,
-                              (Mend - Mbegin) * N * sizeof(float),
-                              cudaMemcpyDeviceToHost, stream));
-
-  cudaStreamSynchronize(stream);
->>>>>>> 06c5184f
 
   MPI_Wait(&gather_req, MPI_STATUS_IGNORE);
   // MPI_Request_free(&scatter_req);
@@ -168,7 +142,6 @@
   CHECK_CUDA(cudaGetDeviceProperties(&prop, gpu_id));
   printf("[rank %d] device %d: %s\n", mpi_rank, gpu_id, prop.name);
 
-<<<<<<< HEAD
   int M_per_cycle = M / NUM_CYCLES;
   int M_per_node = M_per_cycle / mpi_world_size;
   int M_per_gpu = M_per_node / ngpu;
@@ -180,17 +153,9 @@
       // if (i == ngpu - 1) Mend[cycle][i] = M_per_node;
     }
   }
-=======
-  int M_per_node = M / mpi_world_size;
-
-  Mbegin = 0;
-  Mend = M_per_node;
->>>>>>> 06c5184f
 
   CHECK_CUDA(cudaSetDevice(gpu_id));
   CHECK_CUDA(cudaStreamCreate(&stream));
-
-<<<<<<< HEAD
   for (int i = 0; i < ngpu; i++) {
     CHECK_CUDA(cudaSetDevice(i));
     CHECK_CUDA(
@@ -199,13 +164,6 @@
     CHECK_CUDA(
         cudaMalloc(&C_gpu[i], M_per_gpu * N * sizeof(float)));
   }
-=======
-  CHECK_CUDA(
-      cudaMalloc(&A_gpu, (Mend - Mbegin) * K * sizeof(float)));
-  CHECK_CUDA(cudaMalloc(&B_gpu, K * N * sizeof(float)));
-  CHECK_CUDA(
-      cudaMalloc(&C_gpu, (Mend - Mbegin) * N * sizeof(float)));
->>>>>>> 06c5184f
 }
 
 
